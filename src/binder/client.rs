--- conflicted
+++ resolved
@@ -1,6 +1,5 @@
 use std::{
     convert::TryInto,
-    sync::Arc,
     time::{Duration, SystemTime},
 };
 
@@ -9,8 +8,7 @@
 use async_trait::async_trait;
 use bytes::Bytes;
 
-use melprot::NodeRpcClient;
-use nanorpc::{DynRpcTransport, JrpcRequest, JrpcResponse, RpcTransport};
+use nanorpc::{DynRpcTransport, RpcTransport};
 use rand::{seq::SliceRandom, Rng};
 use reqwest::{
     header::{HeaderMap, HeaderName},
@@ -18,30 +16,10 @@
 };
 use smol_str::SmolStr;
 
-use crate::binder::protocol::{AuthRequestV2, AuthResponseV2, Credentials};
-
 use super::protocol::{
-    box_decrypt, box_encrypt, AuthError, BinderClient, BlindToken, BridgeDescriptor,
-    ExitDescriptor, Level, MasterSummary, UserInfoV2,
+    box_decrypt, box_encrypt, AuthError, AuthRequest, AuthResponse, BinderClient, BlindToken,
+    BridgeDescriptor, ExitDescriptor, Level, MasterSummary, UserInfo,
 };
-
-/// The gibbername bound to a hash of the [`MasterSummary`]. Used to verify the summary response the binder server gives the client.
-const MASTER_SUMMARY_GIBBERNAME: &str = "retmev-peg";
-
-struct CustomRpcTransport {
-    binder_client: Arc<DynBinderClient>,
-}
-
-#[async_trait]
-impl RpcTransport for CustomRpcTransport {
-    type Error = anyhow::Error;
-
-    async fn call_raw(&self, req: JrpcRequest) -> Result<JrpcResponse, Self::Error> {
-        let resp = self.binder_client.reverse_proxy_melnode(req).await??;
-        // log::info!("resp from CustomRpcTransport::call_raw = {:?}", resp);
-        Ok(resp)
-    }
-}
 
 /// A caching, intelligent binder client, generic over the precise mechanism used for caching.
 #[allow(clippy::type_complexity)]
@@ -49,17 +27,11 @@
     load_cache: Box<dyn Fn(&str) -> Option<Bytes> + Send + Sync + 'static>,
     save_cache: Box<dyn Fn(&str, &[u8], Duration) + Send + Sync + 'static>,
 
-<<<<<<< HEAD
     inner: Arc<DynBinderClient>,
     credentials: Credentials,
-=======
-    inner: DynBinderClient,
-    username: SmolStr,
-    password: SmolStr,
 
     mizaru_free: mizaru::PublicKey,
     mizaru_plus: mizaru::PublicKey,
->>>>>>> 39657bb8
 }
 
 impl CachedBinderClient {
@@ -68,28 +40,17 @@
         load_cache: impl Fn(&str) -> Option<Bytes> + Send + Sync + 'static,
         save_cache: impl Fn(&str, &[u8], Duration) + Send + Sync + 'static,
         inner: DynBinderClient,
-<<<<<<< HEAD
         credentials: Credentials,
-=======
-        username: &str,
-        password: &str,
         mizaru_free: mizaru::PublicKey,
         mizaru_plus: mizaru::PublicKey,
->>>>>>> 39657bb8
     ) -> Self {
         Self {
             load_cache: Box::new(load_cache),
             save_cache: Box::new(save_cache),
-<<<<<<< HEAD
             inner: Arc::new(inner),
             credentials,
-=======
-            inner,
-            username: username.into(),
-            password: password.into(),
             mizaru_free,
             mizaru_plus,
->>>>>>> 39657bb8
         }
     }
 
@@ -100,7 +61,6 @@
                 return Ok(summary);
             }
         }
-
         // load from the network
         let summary = self.inner.get_summary().await?;
 
