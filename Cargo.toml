--- conflicted
+++ resolved
@@ -36,15 +36,11 @@
 smol= "1.2.5"
 smolscale= "0.3.16"
 smol-timeout = "0.6.0"
-<<<<<<< HEAD
-#sosistab={path="/home/thisbefruit/sosistab"}
-=======
 #sosistab={path="../sosistab"}
->>>>>>> 32e68e2a
 strsim = "0.10.0"
 tap= "1.0.1"
 
 x25519-dalek={ version = "1.1.1", features = ["serde"] }
 sosistab = "0.4.45"
 
-sosistab= "0.4.4"+# sosistab= "0.4.4"